--- conflicted
+++ resolved
@@ -13,29 +13,17 @@
 var utils = require( './utils' );
 var TranslatedError = require( './translated-error' );
 
-<<<<<<< HEAD
 var fileManager = {};
 
 var supported = typeof FileReader !== 'undefined';
-
-fileManager.notSupportedAdvisoryMsg = '';
-=======
-var supported = typeof FileReader !== 'undefined';
->>>>>>> 235eacef
 
 /**
  * Initialize the file manager .
  * @return {[type]} promise boolean or rejection with Error
  */
-<<<<<<< HEAD
 fileManager.init = function() {
     if ( fileManager.isSupported() ) {
         return Promise.resolve( true );
-=======
-function init() {
-    if ( supported ) {
-        return Promise.resolve();
->>>>>>> 235eacef
     } else {
         return Promise.reject( new TranslatedError( 'FileReader not supported', 'filemanager.notSupportedAdvisoryMsg' ) );
     }
@@ -176,14 +164,4 @@
     return false;
 };
 
-<<<<<<< HEAD
-module.exports = fileManager;
-=======
-module.exports = {
-    isSupported: isSupported,
-    isWaitingForPermissions: isWaitingForPermissions,
-    init: init,
-    getFileUrl: getFileUrl,
-    getCurrentFiles: getCurrentFiles
-};
->>>>>>> 235eacef
+module.exports = fileManager;