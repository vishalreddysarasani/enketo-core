# ArcGIS (Esri) Geo Widget

Supported: 

- geopoint

Not supported:

- geotrace
- geoshape

## Configure and Use

Like any other widget, this widget has to be enabled in widget.js and widgets.scss. Both these files exist in enketo-core but are normally overwritten in your own app.

<<<<<<< HEAD
It is possible to use both this widget (for geopoint questions) and the regular geo widget (for geoshape and geotrace questions) together, but this is highly discouraged as they do not quite match in styling and capability and will result in a very poor loading performance.
=======
It is possible to use both this widget (for geopoint question) and the regular geo widget (for geoshape and geotrace questions) together, but this is highly discouraged as they do not match in styling and will result in a very poor loading performance, and poor performance when geopoints are used with calculations.
>>>>>>> 5f7f9ea5


### Global Configuration

The global configuration is done in config.json (in your own app's replacement of it).

```jsons
{
    "arcGis": {
    	"jsUrl" : "/static/js/esri-arcgis-4-0.js",
	    "webMapId": "45ded9b3e0e145139cc433b503a8f5ab",
	    "hasZ": false, 
	    "basemaps": [ "streets", "topo", "satellite", "osm" ] 
	}
}
```

#### arcGis.jsUrl
By default this picker will load a large JS file from a CDN. You can improve performance by serving the much smaller customized build [to follow].js file in /src/widget/geo-esri/ instead by copying it to your static js assets folder and adding the path to (your own app's) config.json. This cumbersome solution is required because Enketo is using CommonJS modules and the Esri ArcGIS for JS library is using AMD modules. This item is optional but recommended. This item can only be set as a global configuration.

#### arcGis.webMapId
Optionally, provide the default ArcGIS webmap ID to use. There is no default value in Enketo, but it will default to the ArcGIS JS API default.

#### arcGis.hasZ
Optional property to specify whether the altitude coordinate should be shown to the user. The default value is `true`.

#### arcGis.basemaps
Optional array of default basemaps to provide to the widget with a toggle button. See [this page](https://developers.arcgis.com/javascript/latest/api-reference/esri-Map.html#basemap) for possible values. The default value is `['streets', 'satellite', 'topo']`.


### Form Instantiation Options

Another lower level of configuration can be used on a per-form basis. It is up to the implementer whether to expose a UI to the user for these options or deal with them differently. It should be considered a bonus option for highly advanced applications where a fine-grained control of this geowidget is required. It deviates from all other widgets as none have this level of per-form customization. Most implementations may just not want to use this method.

It has all the options mentioned in the previous section under Global Configuration, except for the `jsUrl` property. This method of passing options takes precedence over the global configuration method so any global values for these properties would be overwritten.

```js
var data = {
	modelStr: modelStr
};
var options = {
	arcGis: {
	    webMapId: '45ded9b3e0e145139cc433b503a8f5ab',
	    hasZ: false, 
	    basemaps: [ 'streets', 'topo', 'satellite', 'osm' ] 
	}
};
var form = new Form( 'form.or:eq(0)', data, options );
```

### Form Definition Options

There is one option that can be defined by the user in the XForm/XLSForm definition. This is to set the ArcGIS webmap ID. This method takes precedence over the global configuration. However, the **form instantiation method takes precedence** over this method. 

Define the webmap ID in the XForm/XLSForm as follows:

#### XLSForm

settings sheet

| form_title | form_id | style                                    |
|------------|---------|------------------------------------------|
|            |         | arcgis::f2e9b762544945f390ca4ac3671cfa72 |

#### XForm

```xml
<h:body class="arcgis::f2e9b762544945f390ca4ac3671cfa72" >
```

Both methods are case-insensitive.<|MERGE_RESOLUTION|>--- conflicted
+++ resolved
@@ -13,12 +13,7 @@
 
 Like any other widget, this widget has to be enabled in widget.js and widgets.scss. Both these files exist in enketo-core but are normally overwritten in your own app.
 
-<<<<<<< HEAD
-It is possible to use both this widget (for geopoint questions) and the regular geo widget (for geoshape and geotrace questions) together, but this is highly discouraged as they do not quite match in styling and capability and will result in a very poor loading performance.
-=======
-It is possible to use both this widget (for geopoint question) and the regular geo widget (for geoshape and geotrace questions) together, but this is highly discouraged as they do not match in styling and will result in a very poor loading performance, and poor performance when geopoints are used with calculations.
->>>>>>> 5f7f9ea5
-
+It is possible to use both this widget (for geopoint questions) and the regular geo widget (for geoshape and geotrace questions) together, but this is highly discouraged as they do not match in styling and will result in a very poor loading performance, and poor performance when geopoints are used with calculations.
 
 ### Global Configuration
 
