@mixin font-bold {
    font-family: 'OpenSans', Arial, sans-serif;
    font-weight: bold;
    font-style: normal;
}

@mixin font-normal {
    font-family: 'OpenSans', Arial, sans-serif;
    font-weight: normal;
    font-style: normal;
}

@mixin disabled-radiocheck-style {
    color: lighten($radiocheck-unchecked-color, 5%);
}

// !important is added to make sure a clearfix doesn't override it
@mixin checkbox-unchecked-icon {
    @include enketo-icon;

    content: '\e601' !important;
    color: $radiocheck-unchecked-color;
}

@mixin checkbox-checked-icon {
    @include enketo-icon;

    content: '\e600' !important;
    color: $radiocheck-checked-color;
}

@mixin radio-unchecked-icon {
    @include enketo-icon;

    content: '\e60f' !important;
    color: $radiocheck-unchecked-color;
}

@mixin radio-checked-icon {
    @include enketo-icon;

    content: '\e603' !important;
    color: $radiocheck-checked-color;
}

@mixin placeholder($color: $input-color-placeholder) {
    &::-moz-placeholder {
        color: $color;

        // Firefox
        opacity: 1;
    }

    // See https://github.com/twbs/bootstrap/pull/11526
    &:-ms-input-placeholder {
        color: $color;
    }

    // Internet Explorer 10+
    &::-webkit-input-placeholder {
        color: $color;
    }

    // Safari and Chrome
}

@mixin form-control-focus($color: $input-border-focus) {
    $color-rgba: rgba(red($color), green($color), blue($color), 0.6);

    &:focus {
        border-color: $color;
        outline: 0;

        @include box-shadow(inset 0 1px 1px rgba(0, 0, 0, 0.075), 0 0 8px $color-rgba);
    }
}

@mixin form-control {
    display: block;

    //width: 100%;
    height: $input-height;

    // Make inputs at least the height of their button counterpart (base line-height + padding + border)
    padding: $padding-base-vertical $padding-base-horizontal;

    @include font-normal;

    font-size: $font-size-base;
    line-height: $line-height-base;
    color: $input-color;
    background-color: $input-bg;
    background-image: none;

    // Reset unusual Firefox-on-Android default style; see https://github.com/necolas/normalize.css/issues/214
    border: 1px solid $input-border;
    border-radius: $input-border-radius;

    @include box-shadow(inset 0 1px 1px rgba(0, 0, 0, 0.075));

<<<<<<< HEAD
    transition: border-color ease-in-out 0.15s, box-shadow ease-in-out 0.15s;
=======
    @include transition(border-color ease-in-out 0.15s, box-shadow ease-in-out 0.15s);
>>>>>>> 5f7f9ea5

    // Customize the `:focus` state to imitate native WebKit styles.
    @include form-control-focus;

    // Placeholder
    @include placeholder;

    // Disabled and read-only inputs
    // 
    // HTML5 says that controls under a fieldset > legend:first-child won't be
    // disabled if the fieldset is disabled. Due to implementation difficulty, we
    // don't honor that edge case; we style them as disabled anyway
    &[disabled],
    &[readonly]
    fieldset[disabled] & {
        cursor: not-allowed;
        background-color: $input-bg-disabled;
        opacity: 1;

        // iOS fix for unreadable disabled content
   
    }
}<|MERGE_RESOLUTION|>--- conflicted
+++ resolved
@@ -98,11 +98,7 @@
 
     @include box-shadow(inset 0 1px 1px rgba(0, 0, 0, 0.075));
 
-<<<<<<< HEAD
     transition: border-color ease-in-out 0.15s, box-shadow ease-in-out 0.15s;
-=======
-    @include transition(border-color ease-in-out 0.15s, box-shadow ease-in-out 0.15s);
->>>>>>> 5f7f9ea5
 
     // Customize the `:focus` state to imitate native WebKit styles.
     @include form-control-focus;
