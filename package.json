--- conflicted
+++ resolved
@@ -1,5 +1,4 @@
 {
-<<<<<<< HEAD
     "name": "enketo-core",
     "description": "Extensible Enketo core containing the form logic engine and responsive form styling",
     "homepage": "https://enketo.org",
@@ -16,85 +15,44 @@
         "test": "grunt test"
     },
     "devDependencies": {
+        "browserify": "^11.0.1",
         "grunt": "0.4.x",
+        "grunt-browserify": "^4.0.0",
         "grunt-concurrent": "2.x.x",
         "grunt-contrib-connect": "0.x.x",
         "grunt-contrib-jshint": "0.x.x",
-        "grunt-contrib-requirejs": "0.x.x",
+        "grunt-contrib-uglify": "^0.9.1",
         "grunt-contrib-watch": "0.x.x",
         "grunt-jsbeautifier": "0.x.x",
         "grunt-karma": "0.12.x",
         "grunt-sass": "1.0.x",
         "jasmine-core": "2.3.x",
         "karma": "0.13.x",
+        "karma-browserify": "^4.3.0",
         "karma-chrome-launcher": "0.2.x",
         "karma-firefox-launcher": "0.1.x",
         "karma-jasmine": "0.3.x",
-        "karma-opera-launcher": "0.3.x",
         "karma-phantomjs-launcher": "0.2.x",
-        "karma-requirejs": "0.2.x",
         "karma-safari-launcher": "0.1.x",
         "load-grunt-tasks": "3.x.x",
         "phantomjs": "1.9.x",
-        "requirejs": "2.1.x",
-        "time-grunt": "1.x.x"
+        "time-grunt": "1.x.x",
+        "watchify": "^3.3.1"
+    },
+    "browser": {
+        "text!enketo-config": "./config.json",
+        "widgets": "./src/js/widgets.js"
+    },
+    "dependencies": {
+        "bootstrap-datepicker": "1.4.x",
+        "bootstrap-slider-basic": "3.0.x",
+        "bootstrap-timepicker": "0.2.x",
+        "enketo-xpathjs": "1.2.x",
+        "jquery": "2.1.x",
+        "jquery-touchswipe": "1.6.x",
+        "jquery-xpath-basic": "1.0.x",
+        "leaflet": "0.7.x",
+        "mergexml": "1.1.x",
+        "q": "1.4.x"
     }
-=======
-  "name": "enketo-core",
-  "description": "Extensible Enketo core containing the form logic engine and responsive form styling",
-  "homepage": "https://enketo.org",
-  "version": "3.8.4",
-  "license": "Apache-2.0",
-  "repository": {
-    "type": "git",
-    "url": "https://github.com/enketo/enketo-core"
-  },
-  "contributors": [
-    "Martijn van de Rijdt"
-  ],
-  "scripts": {
-    "test": "grunt test"
-  },
-  "devDependencies": {
-    "browserify": "^11.0.1",
-    "grunt": "0.4.x",
-    "grunt-browserify": "^4.0.0",
-    "grunt-concurrent": "2.x.x",
-    "grunt-contrib-connect": "0.x.x",
-    "grunt-contrib-jshint": "0.x.x",
-    "grunt-contrib-uglify": "^0.9.1",
-    "grunt-contrib-watch": "0.x.x",
-    "grunt-jsbeautifier": "0.x.x",
-    "grunt-karma": "0.12.x",
-    "grunt-sass": "1.0.x",
-    "jasmine-core": "2.3.x",
-    "karma": "0.13.x",
-    "karma-browserify": "^4.3.0",
-    "karma-chrome-launcher": "0.2.x",
-    "karma-firefox-launcher": "0.1.x",
-    "karma-jasmine": "0.3.x",
-    "karma-phantomjs-launcher": "0.2.x",
-    "karma-safari-launcher": "0.1.x",
-    "load-grunt-tasks": "3.x.x",
-    "phantomjs": "1.9.x",
-    "time-grunt": "1.x.x",
-    "watchify": "^3.3.1"
-  },
-  "browser": {
-    "text!enketo-config": "./config.json",
-    "widgets": "./src/js/widgets.js"
-  },
-  "dependencies": {
-    "bootstrap-datepicker": "1.4.x",
-    "bootstrap-slider-basic": "3.0.x",
-    "bootstrap-timepicker": "0.2.x",
-    "enketo-xpathjs": "1.2.x",
-    "jquery": "2.1.x",
-    "jquery-touchswipe": "1.6.x",
-    "jquery-xpath-basic": "1.0.x",
-    "leaflet": "0.7.x",
-    "mergexml": "1.1.x",
-    "q": "1.4.x"
-  }
->>>>>>> 8824b31d
 }